--- conflicted
+++ resolved
@@ -27,11 +27,7 @@
         )
 
         self.videos_url = self.channel_url + '/videos'
-<<<<<<< HEAD
-=======
-        self.shorts_url = self.channel_url + '/shorts'
-        self.live_url = self.channel_url + '/streams'
->>>>>>> 2f75d5d7
+
         self.playlists_url = self.channel_url + '/playlists'
         self.community_url = self.channel_url + '/community'
         self.featured_channels_url = self.channel_url + '/channels'
