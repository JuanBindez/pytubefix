--- conflicted
+++ resolved
@@ -1,58 +1,54 @@
-[build-system]
-requires = ["setuptools>=67.4.0"]
-build-backend = "setuptools.build_meta"
-
-[project]
-name = "pytubefix"
-<<<<<<< HEAD
-version = "8.11-rc1"
-=======
-version = "8.12dev1"
->>>>>>> d75157c3
-authors = [
-  { name="Juan Bindez", email="juanbindez780@gmail.com" },
-]
-description = "Python3 library for downloading YouTube Videos."
-readme = "README.md"
-requires-python = ">=3.7"
-license = {text = "MIT license"}
-keywords = ["youtube", "download", "video", "stream",]
-classifiers = [
-	"Development Status :: 5 - Production/Stable",
-	"Environment :: Console",
-	"Intended Audience :: Developers",
-	"License :: OSI Approved :: MIT License",
-	"Natural Language :: English",
-	"Operating System :: OS Independent",
-	"Programming Language :: Python :: 3.7",
-	"Programming Language :: Python :: 3.8",
-	"Programming Language :: Python :: 3.9",
-	"Programming Language :: Python :: 3.10",
-	"Programming Language :: Python :: 3.11",
-	"Programming Language :: Python :: 3.12",
-	"Programming Language :: Python",
-	"Topic :: Internet",
-	"Topic :: Multimedia :: Video",
-	"Topic :: Software Development :: Libraries :: Python Modules",
-	"Topic :: Terminals",
-	"Topic :: Utilities",
-]
-dependencies = []
-
-[project.urls]
-"Homepage" = "https://github.com/juanbindez/pytubefix"
-"Bug Reports" = "https://github.com/juanbindez/pytubefix/issues"
-"Read the Docs" = "http://pytubefix.readthedocs.io/"
-
-[project.scripts]
-pytubefix = "pytubefix.cli:main"
-
-[tool.setuptools.packages.find]
-include = ["pytubefix*"]
-
-[tool.setuptools]
-license-files = ["LICENSE"]
-include-package-data = true
-
-[tool.setuptools.package-data]
-"pytubefix" = ["botGuard/vm/*.js"]
+[build-system]
+requires = ["setuptools>=67.4.0"]
+build-backend = "setuptools.build_meta"
+
+[project]
+name = "pytubefix"
+version = "8.12-rc1"
+authors = [
+  { name="Juan Bindez", email="juanbindez780@gmail.com" },
+]
+description = "Python3 library for downloading YouTube Videos."
+readme = "README.md"
+requires-python = ">=3.7"
+license = {text = "MIT license"}
+keywords = ["youtube", "download", "video", "stream",]
+classifiers = [
+	"Development Status :: 5 - Production/Stable",
+	"Environment :: Console",
+	"Intended Audience :: Developers",
+	"License :: OSI Approved :: MIT License",
+	"Natural Language :: English",
+	"Operating System :: OS Independent",
+	"Programming Language :: Python :: 3.7",
+	"Programming Language :: Python :: 3.8",
+	"Programming Language :: Python :: 3.9",
+	"Programming Language :: Python :: 3.10",
+	"Programming Language :: Python :: 3.11",
+	"Programming Language :: Python :: 3.12",
+	"Programming Language :: Python",
+	"Topic :: Internet",
+	"Topic :: Multimedia :: Video",
+	"Topic :: Software Development :: Libraries :: Python Modules",
+	"Topic :: Terminals",
+	"Topic :: Utilities",
+]
+dependencies = []
+
+[project.urls]
+"Homepage" = "https://github.com/juanbindez/pytubefix"
+"Bug Reports" = "https://github.com/juanbindez/pytubefix/issues"
+"Read the Docs" = "http://pytubefix.readthedocs.io/"
+
+[project.scripts]
+pytubefix = "pytubefix.cli:main"
+
+[tool.setuptools.packages.find]
+include = ["pytubefix*"]
+
+[tool.setuptools]
+license-files = ["LICENSE"]
+include-package-data = true
+
+[tool.setuptools.package-data]
+"pytubefix" = ["botGuard/vm/*.js"]